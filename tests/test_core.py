import unittest
import tempfile
import os
import shutil

import numpy as np
from sotodlib import core
import so3g

## "temporary" fix to deal with scipy>1.8 changing the sparse setup
try:
    from scipy.sparse import csr_array
except ImportError:
    from scipy.sparse import csr_matrix as csr_array

class TestAxisManager(unittest.TestCase):

    # Basic behavior of each axis type.

    def test_100_index(self):
        a1 = np.zeros(100)
        a1[10] = 1.
        aman = core.AxisManager(core.IndexAxis('samps', len(a1)))
        aman.wrap('a1', a1, [(0, 'samps')])
        # Don't let people wrap the same field twice
        with self.assertRaises(ValueError):
            aman.wrap('a1', 2*a1, [(0, 'samps')])
        aman.restrict('samps', (10, 30))
        self.assertNotEqual(aman.a1[0], 0.)
        self.assertEqual(len(aman.a1), 20)

    def test_110_offset(self):
        a1 = np.zeros(100)
        # Place the mark at index 10, and offset 15 -- so the mark is
        # at absolute index 25.
        a1[10] = 1.
        aman = core.AxisManager(
            core.OffsetAxis('samps', len(a1), 15))
        aman.wrap('a1', a1, [(0, 'samps')])
        aman.restrict('samps', (25, 30))
        self.assertNotEqual(aman.a1[0], 0.)
        self.assertEqual(len(aman.a1), 5)

    def test_120_label(self):
        dets = ['det0', 'det1', 'det2']
        a1 = np.zeros(len(dets))
        a1[1] = 1.
        aman = core.AxisManager(core.LabelAxis('dets', dets))
        aman.wrap('a1', a1, [(0, 'dets')])
        aman.restrict('dets', ['det1'])
        self.assertNotEqual(aman.a1[0], 0.)

        # Don't let people use non string labels
        dets_int = [0, 1, 2]
        with self.assertRaises(TypeError):
            aman = core.AxisManager(core.LabelAxis('dets', dets_int))

    def test_130_not_inplace(self):
        a1 = np.zeros(100)
        a1[10] = 1.
        aman = core.AxisManager(core.IndexAxis('samps', len(a1)))
        aman.wrap('a1', a1, [(0, 'samps')])
        aman.wrap('a2', 1)

        # This should return a separate thing.
        rman = aman.restrict('samps', (10, 30), in_place=False)
        #self.assertNotEqual(aman.a1[0], 0.)
        self.assertEqual(len(aman.a1), 100)
        self.assertEqual(len(rman.a1), 20)
        self.assertNotEqual(aman.a1[10], 0.)
        self.assertNotEqual(rman.a1[0], 0.)

    def test_140_restrict_axes(self):
        dets = ['det0', 'det1', 'det2']
        a1 = np.zeros((len(dets), 100))
        a1[1, 10] = 1.
        aman = core.AxisManager(core.LabelAxis('dets', dets),
                                core.OffsetAxis('samps', a1.shape[1]))
        aman.wrap('a1', a1, [(0, 'dets'), (1, 'samps')])
        aman.wrap('a2', 1)

        r_axes = {'dets': core.LabelAxis('dets', dets[1:2]),
                  'samps': core.OffsetAxis('samps', 20, 10)}
        # Not-in-place...
        rman = aman.restrict_axes(r_axes, in_place=False)
        self.assertEqual(aman.a1.shape, (3, 100))
        self.assertEqual(rman.a1.shape, (1, 20))
        self.assertNotEqual(aman.a1[1, 10], 0.)
        self.assertNotEqual(rman.a1[0, 0], 0.)
        # In-place.
        aman.restrict_axes(r_axes, in_place=True)
        self.assertEqual(aman.a1.shape, (1, 20))
        self.assertNotEqual(aman.a1[0, 0], 0.)

    def test_150_wrap_new(self):
        dets = ['det0', 'det1', 'det2']
        a1 = np.zeros((len(dets), 100))
        a1[1, 10] = 1.
        aman = core.AxisManager(core.LabelAxis('dets', dets),
                                core.OffsetAxis('samps', a1.shape[1]))
        x = aman.wrap_new('x', shape=('dets', 'samps'))
        y = aman.wrap_new('y', shape=('dets', 'samps'), dtype='float32')
        self.assertEqual(aman.x.shape, aman.y.shape)
        if hasattr(so3g.proj.RangesMatrix, 'zeros'):
            # Jan 2021 -- some so3g might not have this method yet...
            f = aman.wrap_new('f', shape=('dets', 'samps'),
                              cls=so3g.proj.RangesMatrix.zeros)
            self.assertEqual(aman.x.shape, aman.f.shape)

    def test_160_scalars(self):
        aman = core.AxisManager(core.LabelAxis('dets', ['a', 'b']),
                                core.OffsetAxis('samps', 100))

        # Accept trivially promoted scalars
        aman.wrap('x', 12)
        aman.wrap('z', 'hello')

        # Check that numpy int/float types are unpacked.
        aman.wrap('a', np.int32(12))
        aman.wrap('b', np.float32(12.))
        aman.wrap('c', np.str_('twelve'))
        self.assertNotIsInstance(aman['a'], np.integer)
        self.assertNotIsInstance(aman['b'], np.floating)
        self.assertNotIsInstance(aman['c'], np.str_)

        # Don't let people wrap the same scalar twice
        with self.assertRaises(ValueError):
            aman.wrap('x', 13)

        # Don't just let people wrap any old thing.
        with self.assertRaises(AttributeError):
            aman.wrap('a_dict', {'a': 123})
        with self.assertRaises(ValueError):
            aman.wrap('square_root', 1j)

        # Make sure AxisManager with scalar can be copied
        aman_copy = aman.copy()
        self.assertEqual(aman['x'], aman_copy['x'])


    # Multi-dimensional restrictions.

    def test_200_multid(self):
        dets = ['det0', 'det1', 'det2']
        a1 = np.zeros((len(dets), len(dets)))
        a1[2, 2] = 1.
        aman = core.AxisManager(core.LabelAxis('dets', dets))
        aman.wrap('a1', a1, [(0, 'dets'), (1, 'dets')])
        aman.restrict('dets', ['det1', 'det2'])
        self.assertEqual(aman.a1.shape, (2, 2))
        self.assertNotEqual(aman.a1[1, 1], 0.)

    def test_300_restrict(self):
        dets = ['det0', 'det1', 'det2']
        n, ofs = 1000, 5000
        aman = core.AxisManager(
            core.LabelAxis('dets', dets),
            core.OffsetAxis('samps', n, ofs))
        # Super-correlation matrix.
        a1 = np.zeros((len(dets), len(dets), n, n))
        a1[1, 1, 20, 21] = 1.
        aman.wrap('a1', a1, [(0, 'dets'), (1, 'dets'),
                             (2, 'samps'), (3, 'samps')])
        aman.restrict('dets', ['det1']).restrict('samps', (20 + ofs, 30 + ofs))
        self.assertEqual(aman.shape, (1, 10))
        self.assertEqual(aman.a1.shape, (1, 1, 10, 10))
        self.assertNotEqual(aman.a1[0, 0, 0, 1], 0.)

    # wrap of AxisManager, merge.

    def test_400_child(self):
        dets = ['det0', 'det1', 'det2']
        n, ofs = 1000, 0
        aman = core.AxisManager(
            core.LabelAxis('dets', dets),
            core.OffsetAxis('samps', n, ofs))
        child = core.AxisManager(
            core.LabelAxis('dets', dets + ['det3']),
            core.OffsetAxis('samps', n, ofs - n//2))
        aman.wrap('child', child)
        self.assertEqual(aman.shape, (3, n//2))
        self.assertEqual(aman._axes['samps'].offset, ofs)

    def test_401_restrict(self):
        # Test AxisManager.restrict when it has AxisManager members.
        dets = ['det0', 'det1', 'det2']
        n, ofs = 1000, 0
        for in_place in [True, False]:
            aman = core.AxisManager(
                core.LabelAxis('dets', dets),
                core.OffsetAxis('samps', n, ofs))
            child = core.AxisManager(aman.dets, aman.samps)
            child2 = core.AxisManager(
                core.LabelAxis('not_dets', ['x', 'y', 'z']))
            aman.wrap('child', child)
            aman.wrap('rebel_child', child2)
            aout = aman.restrict('dets', ['det1'], in_place=in_place)
            msg = f'Note restrict was with in_place={in_place}'
            self.assertTrue(aout is aman or not in_place, msg=msg)
            self.assertEqual(aout['child'].shape, (1, n), msg=msg)
            self.assertIn('rebel_child', aout, msg=msg)
            self.assertEqual(aout['rebel_child'].shape, (3,), msg=msg)

    def test_402_restrict_axes(self):
        # Test AxisManager.restrict_axes when it has AxisManager members.
        dets = ['det0', 'det1', 'det2']
        n, ofs = 1000, 0
        for in_place in [True, False]:
            aman = core.AxisManager(
                core.LabelAxis('dets', dets),
                core.OffsetAxis('samps', n, ofs))
            child = core.AxisManager(aman.dets, aman.samps)
            child2 = core.AxisManager(
                core.LabelAxis('not_dets', ['x', 'y', 'z']))
            aman.wrap('child', child)
            aman.wrap('rebel_child', child2)
            new_dets = core.LabelAxis('dets', ['det1'])
            aout = aman.restrict_axes([new_dets], in_place=in_place)
            msg = f'Note restrict was with in_place={in_place}'
            self.assertTrue(aout is aman or not in_place, msg=msg)
            self.assertEqual(aout['child'].shape, (1, n), msg=msg)
            self.assertIn('rebel_child', aout, msg=msg)
            self.assertEqual(aout['rebel_child'].shape, (3,), msg=msg)

    def test_410_merge(self):
        dets = ['det0', 'det1', 'det2']
        n, ofs = 1000, 0
        aman = core.AxisManager(
            core.LabelAxis('dets', dets),
            core.OffsetAxis('samps', n, ofs))
        coparent = core.AxisManager(
            core.LabelAxis('dets', dets + ['det3']),
            core.OffsetAxis('samps', n, ofs - n//2))\
            .wrap('x', np.arange(n), [(0, 'samps')])
        aman.merge(coparent)
        self.assertEqual(aman.shape, (3, n//2))
        self.assertEqual(aman._axes['samps'].offset, ofs)
        self.assertEqual(aman.x[0], n//2)

    def test_500_io(self):
        # Test save/load HDF5
        dets = ['det0', 'det1', 'det2']
        n, ofs = 1000, 0
        aman = core.AxisManager(
            core.LabelAxis('dets', dets),
            core.OffsetAxis('samps', n, ofs),
            core.IndexAxis('indexaxis', 12))
        # Make sure this has axes, scalars, a string array ...
        aman.wrap_new('test1', ('dets', 'samps'), dtype='float32')
        aman.wrap_new('flag1', shape=('dets', 'samps'),
                      cls=so3g.proj.RangesMatrix.zeros)
        aman.wrap('scalar', 8)
        aman.wrap('test_str', np.array(['a', 'b', 'cd']))
        aman.wrap('flags', core.FlagManager.for_tod(aman, 'dets', 'samps'))

        aman.wrap('a', np.int32(12))
        aman.wrap('b', np.float32(12.))
        aman.wrap('c', np.str_('twelve'))
        aman.wrap('d', np.bool_(False))

<<<<<<< HEAD
        # Make sure the saving / clobbering / readback logic works
        # equally for simple group name, root group, None->root group.
        for dataset in ['path/to/my_axisman', '/', None]:
            with tempfile.TemporaryDirectory() as tempdir:
                filename = os.path.join(tempdir, 'test.h5')
                aman.save(filename, dataset)
                # Overwrite
                aman.save(filename, dataset, overwrite=True)
                # Refuse to overwrite
                with self.assertRaises(RuntimeError):
                    aman.save(filename, dataset)
                # Read back.
                aman2 = aman.load(filename, dataset)
            # Check what was read back.
            # This is not a very satisfying comparison ... support for ==
            # should be required for all AxisManager members!
            for k in aman._fields.keys():
                self.assertEqual(aman[k].__class__, aman2[k].__class__)
                if hasattr(aman[k], 'shape'):
                    self.assertEqual(aman[k].shape, aman2[k].shape)
                else:
                    self.assertEqual(aman[k], aman2[k])  # scalar
=======
        aman.wrap('sparse', csr_array( ((8,3), ([0,1], [20,54])), 
                                      shape=(aman.dets.count, aman.samps.count)))
                  
        with tempfile.TemporaryDirectory() as tempdir:
            filename = os.path.join(tempdir, 'test.h5')
            aman.save(filename, 'my_axisman')
            aman2 = aman.load(filename, 'my_axisman')
            shutil.copy(filename, 'debug.h5')
        # This is not a very satisfying comparison ... support for ==
        # should be required for all AxisManager members!
        for k in aman._fields.keys():
            self.assertEqual(aman[k].__class__, aman2[k].__class__)
            if hasattr(aman[k], 'shape'):
                self.assertEqual(aman[k].shape, aman2[k].shape)
            else:
                self.assertEqual(aman[k], aman2[k])  # scalar
>>>>>>> 89e865e1

    def test_900_everything(self):
        tod = core.AxisManager(
            core.LabelAxis('dets', list('abcdef')),
            core.OffsetAxis('samps', 1000))
        cal = core.AxisManager(
            core.LabelAxis('dets', list('feghij')))
        cuts = core.AxisManager(
            core.OffsetAxis('samps', 800, 100))
        tod.wrap('data', np.ones(tod.shape, 'float32'), )
        cal.wrap('cal', np.linspace(.9, 1.2, 6), [(0, 'dets')])
        cuts.wrap('cuts', np.ones(cuts.shape, 'int32'), [(0, 'samps')])
        tod.merge(cal, cuts)
        self.assertEqual(tod.shape, (2, 800))

class TestFlagManager(unittest.TestCase):
    
    def test_100_inheritance(self):
        tod = core.AxisManager(
            core.LabelAxis('dets', list('abcdef')),
            core.OffsetAxis('samps', 1000))
        flags = core.FlagManager.for_tod(tod, 'dets', 'samps')
        tod.wrap('flags', flags)
        self.assertTrue( type(tod.flags) == core.FlagManager )

if __name__ == '__main__':
    unittest.main()<|MERGE_RESOLUTION|>--- conflicted
+++ resolved
@@ -258,7 +258,9 @@
         aman.wrap('c', np.str_('twelve'))
         aman.wrap('d', np.bool_(False))
 
-<<<<<<< HEAD
+        aman.wrap('sparse', csr_array( ((8,3), ([0,1], [20,54])), 
+                                      shape=(aman.dets.count, aman.samps.count)))
+
         # Make sure the saving / clobbering / readback logic works
         # equally for simple group name, root group, None->root group.
         for dataset in ['path/to/my_axisman', '/', None]:
@@ -281,24 +283,6 @@
                     self.assertEqual(aman[k].shape, aman2[k].shape)
                 else:
                     self.assertEqual(aman[k], aman2[k])  # scalar
-=======
-        aman.wrap('sparse', csr_array( ((8,3), ([0,1], [20,54])), 
-                                      shape=(aman.dets.count, aman.samps.count)))
-                  
-        with tempfile.TemporaryDirectory() as tempdir:
-            filename = os.path.join(tempdir, 'test.h5')
-            aman.save(filename, 'my_axisman')
-            aman2 = aman.load(filename, 'my_axisman')
-            shutil.copy(filename, 'debug.h5')
-        # This is not a very satisfying comparison ... support for ==
-        # should be required for all AxisManager members!
-        for k in aman._fields.keys():
-            self.assertEqual(aman[k].__class__, aman2[k].__class__)
-            if hasattr(aman[k], 'shape'):
-                self.assertEqual(aman[k].shape, aman2[k].shape)
-            else:
-                self.assertEqual(aman[k], aman2[k])  # scalar
->>>>>>> 89e865e1
 
     def test_900_everything(self):
         tod = core.AxisManager(
