--- conflicted
+++ resolved
@@ -93,15 +93,8 @@
                'dataset': dest_dataset}
     db.add_entry(db_data, configs["det_info"])
 
-<<<<<<< HEAD
-=======
-    # aman = det_rs.to_axismanager(axis_key="dets:det_id")
-    # aman.save(out_path)
-    # return aman
     return None
 
-
->>>>>>> ebca24b5
 def none_to_nan(val):
     if val is None:
         return np.nan
